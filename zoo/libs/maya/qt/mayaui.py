--- conflicted
+++ resolved
@@ -206,11 +206,7 @@
         """
         pass
 
-<<<<<<< HEAD
-    def __init__(self, widget, title, uid=None, parent=None, toolDefParent=None):
-=======
     def __init__(self, widget, title, uid=None, parent=None):
->>>>>>> ffa519df
 
         # maya internals workouts the parent if None
         super(BootStrapWidget, self).__init__(parent=parent)
@@ -220,7 +216,6 @@
         global BOOT_STRAPPED_WIDGETS
         uid = uid or title
         self.setObjectName(uid)
-        self.toolDefParent = toolDefParent
         BOOT_STRAPPED_WIDGETS[uid] = self
 
         self.setWindowTitle(title)
