from qt import QtWidgets, QtCore, QtGui

try:
    from shiboken2 import wrapInstance as wrapinstance
    from shiboken2 import getCppPointer
except:
    from shiboken import wrapInstance as wrapinstance
from maya.app.general.mayaMixin import MayaQWidgetDockableMixin
import maya.OpenMayaUI as apiUI
from maya import cmds


def dpiScale(value):
    """Get the appropriate QSize based on maya's current dpi setting

    :param value:
    :type value: int or float
    :return:
    :rtype: int
    """
    return apiUI.MQtUtil.dpiScale(value)


def sizeByDpi(size):
    """Scales the QSize by the current dpi scaling from maya.

    :param size: The QSize to Scale by the dpi setting from maya
    :type size: QSize
    :return: The newly scaled QSize
    :rtype: QSize
    """
    return QtCore.QSize(dpiScale(size.width()), dpiScale(size.height()))


def getMayaWindow():
    """
    :return: instance, the mainWindow ptr as a QmainWindow widget
    """
    ptr = apiUI.MQtUtil.mainWindow()
    if ptr is not None:
        return wrapinstance(long(ptr), QtWidgets.QMainWindow)


def mayaViewport():
    """Returns the currently active maya viewport as a widget
    :return:
    :rtype:
    """
    widget = apiUI.M3dView.active3dView().widget()
    widget = wrapinstance(long(widget), QtWidgets.QWidget)
    return widget


def fullName(widget):
    return apiUI.MQtUtil.fullName(long(widget))


def getMayaWindowName():
    """Returns the maya window objectName from QT
    :return:
    """
    return getMayaWindow().objectName()


def toQtObject(mayaName, widgetType=QtWidgets.QWidget):
    """Convert a Maya ui path to a Qt object.

    :param mayaName: Maya UI Path to convert, "scriptEditorPanel1Window|TearOffPane|scriptEditorPanel1|testButton"
    :return: PyQt representation of that object
    """
    ptr = apiUI.MQtUtil.findControl(mayaName)
    if ptr is None:
        ptr = apiUI.MQtUtil.findLayout(mayaName)
    if ptr is None:
        ptr = apiUI.MQtUtil.findMenuItem(mayaName)

    if ptr is not None:
        return wrapinstance(long(ptr), widgetType)


def getOutliners():
    return [toQtObject(i) for i in cmds.getPanel(typ="outlinerPanel")]

def applyScriptEditorHistorySyntax(sourceType, highlighter=None, **kwargs):
    se_edit, seRepo = highlighterEditorWidget(sourceType, **kwargs)
    se_edit.setVisible(False)
    if highlighter is None:
        highlighter = se_edit.findChild(QtGui.QSyntaxHighlighter)
    highlighter.setDocument(seRepo.document())

def highlighterEditorWidget(sourceType, **kwargs):
    se_repo = toQtObject('cmdScrollFieldReporter1', widgetType=QtWidgets.QTextEdit)
    tmp = cmds.cmdScrollFieldExecuter(sourceType=sourceType, **kwargs)
    se_edit = toQtObject(tmp, widgetType=QtWidgets.QTextEdit)
    se_edit.nativeParentWidget()
    return se_edit, se_repo


def suppressOutput():
    """Supresses all output to the script editor
    """
    cmds.scriptEditorInfo(e=True,
                          suppressResults=True,
                          suppressErrors=True,
                          suppressWarnings=True,
                          suppressInfo=True)


def restoreOutput():
    """Restores the script editor to include all results
    """
    cmds.scriptEditorInfo(e=True,
                          suppressResults=False,
                          suppressErrors=False,
                          suppressWarnings=False,
                          suppressInfo=False)


def setChannelBoxAtTop(channelBox, value):
    """
    :param channelBox: mainChannelBox
    :type channelBox: str
    :param value:
    :type value: bool

    .. code-block:: python

        setChannelBoxAtTop("mainChannelBox",True)
    """
    cmds.channelBox(channelBox, edit=True, containerAtTop=value)


def setChannelShowType(channelBox, value):
    """
    :param channelBox: mainChannelBox
    :type channelBox: str
    :param value:
    :type value: str

    .. code-block:: python

        setChannelShowType("mainChannelBox", "all")
    """
    cmds.optionVar(stringValue=("cbShowType", value))
    cmds.channelBox(channelBox, edit=True, update=True)


# global to store the bootstrap maya widgets, {widgetuuid: :class:`BootStapWidget`}
# we use this to restore or close the bootstrap widgets
BOOT_STRAPPED_WIDGETS = {}


def rebuild(objectName):
    """If the bootstrap widget exists then we reapply it to mayas layout, otherwise do nothing.

    :param objectName: the bootStrap objectName
    :type objectName: str
    """
    global BOOT_STRAPPED_WIDGETS
    wid = BOOT_STRAPPED_WIDGETS.get(objectName)
    if wid is None:
        return False
    parent = apiUI.MQtUtil.getCurrentParent()
    mixinPtr = apiUI.MQtUtil.findControl(wid.objectName())
    apiUI.MQtUtil.addWidgetToMayaLayout(long(mixinPtr), long(parent))
    return True


def bootstrapDestroyWindow(objectName):
    """Function to destroy a bootstrapped widget, this use the maya workspaceControl objectName

    :param objectName: The bootstrap Widget objectName
    :type objectName: str
    :rtype: bool
    """
    global BOOT_STRAPPED_WIDGETS
    wid = BOOT_STRAPPED_WIDGETS.get(objectName)

    if wid is not None:
        # wid.close()
        BOOT_STRAPPED_WIDGETS.pop(objectName)
        wid.close()
        return True
    return False


class BootStrapWidget(MayaQWidgetDockableMixin, QtWidgets.QWidget):
    """ Class to wrap mayas workspace dockable mixin into something useful,

    .. code-block:: python

        customWidget = QtWidget()
        boostrap = BootStrapWidget(customWidget, "customWidget")
        boostrap.show(dockable=True, retain=False, width=size.width(), widthSizingProperty='preferred',
                     minWidth=minSize.width(),
                     height=size.height(), x=250, y=200)

    """
    width = cmds.optionVar(query='workspacesWidePanelInitialWidth') * 0.75
    INITIAL_SIZE = QtCore.QSize(width, 600)
    PREFERRED_SIZE = QtCore.QSize(width, 420)
    MINIMUM_SIZE = QtCore.QSize((width * 0.95), 220)

    def __del__(self, *args, **kwargs):
        """Overriding to do nothing due to autodesk's implemention causing an internal error (c++ object already deleted),
        since they try to destroy the workspace after its QObject has already been deleted , thanks guys!!!
        """
        pass

    def __init__(self, widget, title, uid=None, parent=None, toolDefParent=None):

        # maya internals workouts the parent if None
        super(BootStrapWidget, self).__init__(parent=parent)
        # self.setSizePolicy(QtWidgets.QSizePolicy.Preferred, QtWidgets.QSizePolicy.Preferred)
        self.preferredSize = self.PREFERRED_SIZE
        # bind this instance globally so the maya callback can talk to it
        global BOOT_STRAPPED_WIDGETS
        uid = uid or title
        self.setObjectName(uid)
        self.toolDefParent = toolDefParent
        BOOT_STRAPPED_WIDGETS[uid] = self

        self.setWindowTitle(title)
        # create a QMainWindow frame that other windows can dock into.
        self.dockingFrame = QtWidgets.QMainWindow(self)
        self.dockingFrame.layout().setContentsMargins(0, 0, 0, 0)
        self.dockingFrame.setWindowFlags(QtCore.Qt.Widget)
        self.dockingFrame.setDockOptions(QtWidgets.QMainWindow.AnimatedDocks)

        self.centralWidget = widget
        self.dockingFrame.setCentralWidget(self.centralWidget)

        layout = QtWidgets.QVBoxLayout(self)
        layout.addWidget(self.dockingFrame, 0)
        layout.setContentsMargins(0, 0, 0, 0)
        layout.setSpacing(0)
        self.setLayout(layout)
        widget.setProperty('bootstrapWidget', self)

    def setSizeHint(self, size):
        self.preferredSize = size

    def close(self, *args, **kwargs):
        """Overridden to call the bootstrap user widget.close()
        """
        self.centralWidget.close()
        super(BootStrapWidget, self).close(*args, **kwargs)

    def show(self, **kwargs):
        name = self.objectName()
        name = name + "WorkspaceControl"
        if cmds.workspaceControl(name, query=True, exists=True):
            cmds.deleteUI(name)
            cmds.workspaceControlState(name, remove=True)
        kwargs["retain"] = False
<<<<<<< HEAD

        kwargs["uiScript"] = "import zoo.libs.maya.qt.mayaui as zoomayaui\nzoomayaui.rebuild({})".format(self.objectName())
        kwargs[
            "closeCallback"] = 'import zoo.libs.maya.qt.mayaui as zoomayaui\nzoomayaui.bootstrapDestroyWindow("{' \
                               '}")'.format(self.objectName())

=======
        # create the ui script which launches the custom widget, autodesk decided that string are god eeekkkkk!
        kwargs["uiScript"] = "try: import zoo.libs.maya.qt.mayaui as zoomayaui;zoomayaui.rebuild({})\nexcept ImportError: pass".format(self.objectName())
        # create the close callback string autodesk wacky design decisions again
        kwargs["closeCallback"] = 'try: import zoo.libs.maya.qt.mayaui as zoomayaui;zoomayaui.bootstrapDestroyWindow("{}")\nexcept ImportError: pass'.format(self.objectName())
>>>>>>> 111bbff9
        super(BootStrapWidget, self).show(**kwargs)

        #self.dockableShow(**kwargs)

    def dockableShow(self, *args, **kwargs):
        """ Copied from mayaMixin.MayaQWidgetDockableMixin().show() so we can tweak the docking settings.

        """
        # Update the dockable parameters first (if supplied)
        if len(args) or len(kwargs):
            self.setDockableParameters(*args, **kwargs)
        elif self.parent() is None:
            # Set parent to Maya main window if parent=None and no dockable parameters provided
            self._makeMayaStandaloneWindow()

        # Handle the standard setVisible() operation of show()
        QtWidgets.QWidget.setVisible(self,
                           True)  # NOTE: Explicitly calling QWidget.setVisible() as using super() breaks in PySide: super(self.__class__, self).show()

        # Handle special case if the parent is a QDockWidget (dockControl)
        parent = self.parent()
        if parent:
            parentName = parent.objectName()
            if parentName and len(parentName) and cmds.workspaceControl(parentName, q=True, exists=True):
                if cmds.workspaceControl(parentName, q=True, visible=True):
                    cmds.workspaceControl(parentName, e=True, restore=True)
                else:
                    if kwargs['dockable']:
                        print ("dockable")
                        cmds.workspaceControl(parentName, e=True, visible=True)
                    else:
                        print("not dockable")
                        # Create our own so we can have our own transparent background
                        ptr = apiUI.MQtUtil.getCurrentParent()
                        mw = wrapinstance(long(ptr), QtWidgets.QMainWindow)
                        mw.show()


<|MERGE_RESOLUTION|>--- conflicted
+++ resolved
@@ -2,7 +2,6 @@
 
 try:
     from shiboken2 import wrapInstance as wrapinstance
-    from shiboken2 import getCppPointer
 except:
     from shiboken import wrapInstance as wrapinstance
 from maya.app.general.mayaMixin import MayaQWidgetDockableMixin
@@ -253,19 +252,10 @@
             cmds.deleteUI(name)
             cmds.workspaceControlState(name, remove=True)
         kwargs["retain"] = False
-<<<<<<< HEAD
-
-        kwargs["uiScript"] = "import zoo.libs.maya.qt.mayaui as zoomayaui\nzoomayaui.rebuild({})".format(self.objectName())
-        kwargs[
-            "closeCallback"] = 'import zoo.libs.maya.qt.mayaui as zoomayaui\nzoomayaui.bootstrapDestroyWindow("{' \
-                               '}")'.format(self.objectName())
-
-=======
         # create the ui script which launches the custom widget, autodesk decided that string are god eeekkkkk!
         kwargs["uiScript"] = "try: import zoo.libs.maya.qt.mayaui as zoomayaui;zoomayaui.rebuild({})\nexcept ImportError: pass".format(self.objectName())
         # create the close callback string autodesk wacky design decisions again
         kwargs["closeCallback"] = 'try: import zoo.libs.maya.qt.mayaui as zoomayaui;zoomayaui.bootstrapDestroyWindow("{}")\nexcept ImportError: pass'.format(self.objectName())
->>>>>>> 111bbff9
         super(BootStrapWidget, self).show(**kwargs)
 
         #self.dockableShow(**kwargs)
