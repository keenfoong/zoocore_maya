from qt import QtCore, QtWidgets, QtGui

<<<<<<< HEAD
=======
from zoo.libs.pyqt import utils
from zoo.libs.pyqt.widgets import layouts
from zoo.libs.utils import colour
>>>>>>> b9e553dd
import maya.cmds as cmds

from zoo.libs.pyqt import utils
from zoo.libs.pyqt.widgets import layouts
from zoo.libs.utils import colour
from zoo.libs.pyqt.widgetspro import extendedbutton

class ThemeInputWidget(QtWidgets.QWidget):
    def __init__(self, key=None, parent=None):
        """ A generic input widget for the themes in preferences

        :param key: The stylesheet pref key eg. "FRAMELESS_TITLELABEL_COLOR"
        :param parent:
        """
        super(ThemeInputWidget, self).__init__(parent=parent)

        self.key = key

    def data(self):
        pass


class ColorCmdsWidget(ThemeInputWidget):
    """Adds a maya color picker to a pyside colored button. With cmds.colorEditor
    This color picker locks Maya until the mini window or window is closed, then it updates.  Would be great if it
    did it on click rather than on close window.
    It's probably preferable to use a cmds.colorSliderGrp, however it is not working yet, see other classes
    cmds.colorSliderGrp will update on any click of the color UI, not only on close
    # todo: should make double click open the full (not mini) color picker.

    a menu can be added to this widget
    """
    colorChanged = QtCore.Signal()
    colorClicked = QtCore.Signal()

    def __init__(self, text="", key=None, color=(255, 255, 255), parent=None, toolTip="", labelRatio=1, btnRatio=1,
                 setFixedWidth=50, spacing=5):
        """Adds a maya color picker to a pyside label and colored button. Uses cmds.colorEditor which locks Maya

        :param text: label name
        :type text: str
        :param key: The stylesheet pref key eg. "FRAMELESS_TITLELABEL_COLOR"
        :type key: basestring
        :param color: the start color of the color button in rbg 255 (255, 255, 255) Color is srgb not linear
        :type color: tuple
        :param parent: the parent widegt
        :type parent: QtWidget
        :param toolTip: the tooltip on hover
        :type toolTip: str
        :param labelRatio: the width column ratio of the label/button corresponds to the ratios of labelRatio/btnRatio
        :type labelRatio: int
        :param btnRatio: the width column ratio of the label/button corresponds to the ratios of labelRatio/btnRatio
        :type btnRatio: int
        :param setFixedWidth: set the width of the color button in pixels, dpi handled
        :type setFixedWidth: int
        :param spacing: the spacing size between the label and the button in pixels, dpi handled
        :type spacing: int
        """
        super(ColorCmdsWidget, self).__init__(parent=parent, key=key)
        self.disableState = False
        self.color = None
        self.colorPicker = extendedbutton.ExtendedButtonSimpleMenu(parent=self)
        self.color = color
        if text:
            self.label = layouts.Label(text, parent, toolTip=toolTip)  # supports menu
        else:
            self.label = None
        layout = layouts.hBoxLayout(self)
        layout.setContentsMargins(0, 0, 0, 0)
        self.setColor(self.color)
        if setFixedWidth:
            self.colorPicker.setFixedWidth(utils.dpiScale(setFixedWidth))
        self.colorPicker.setToolTip(toolTip)
        if text:
            layout.addWidget(self.label, labelRatio)
            self.label.setToolTip(toolTip)
            layout.addSpacing(utils.dpiScale(spacing))
        layout.addWidget(self.colorPicker, btnRatio)
        self.setLayout(layout)
        self.connections()

    def text(self):
        """returns the label name as a string

        :return labelName: the text name of the label
        :rtype labelName: str
        """
        if self.label:
            return self.label.text()
        return ""

    def connections(self):
        self.colorPicker.clicked.connect(lambda: self.colorConnected(self.colorPicker))

    def setDisabled(self, state):
        """Disable the label text (make it grey)"""
        self.label.setDisabled(state)
        self.disableState = state

    def colorConnected(self, widget):
        # todo: the window position should compensate if on the edge of the screen.
        self.colorClicked.emit()
        if self.disableState:
            return
        pos = QtGui.QCursor.pos()
        srgb = colour.rgbIntToFloat(self.color)
        linearRgb = colour.convertColorSrgbToLinear(srgb)
        posX = pos.x() + utils.dpiScale(-220)
        posY = pos.y() + utils.dpiScale(-130)
        linearColorResult = cmds.colorEditor(mini=True, position=[posX, posY], rgbValue=linearRgb[:3])
        linearColorResult = linearColorResult.strip().replace("  ", " ").split(" ")
        linearColorResult = [float(i) for i in linearColorResult]
        rgbColorResult = colour.convertColorLinearToSrgb(linearColorResult)  # color is 0-1 float style
        self.setColor(colour.rgbFloatToInt(rgbColorResult))  # expects 255 color style

    def colorConnectedDoubleClick(self, widget):
        # todo: add to button under double click, this version differs in the mini=False cmds flag
        pos = QtGui.QCursor.pos()
        rgb = colour.rgbIntToFloat(self.color)
        posX = pos.x() + utils.dpiScale(-220)
        posY = pos.y() + utils.dpiScale(-130)
        linearColorResult = cmds.colorEditor(mini=False, position=[posX, posY], rgbValue=rgb[:3])
        linearColorResult = linearColorResult.strip().replace("  ", " ").split(" ")
        linearColorResult = map(float, linearColorResult)
        rgbColorResult = colour.convertColorLinearToSrgb(linearColorResult)  # color is 0-1 float style
        self.setColor(colour.rgbFloatToInt(rgbColorResult))  # expects 255 color style

    def setColor(self, color):
        """Sets color, requires rgb color 255"""
        # todo: stylesheet add border options
        # self.colorPicker.setStyleSheet("background-color: rgb{}; border: 0px solid darkgrey;
        # border-radius: 0px".format(color))
        self.color = colour.rgbIntRound(color)
        self.colorPicker.setStyleSheet("QPushButton {0} background-color: rgb{2} {1}".format("{", "}", self.color))
        self.colorChanged.emit()

    def setColorFloat(self, rgbList):
        """Sets the color of the button as per a rgb list in 0-1 range

        :param rgbList: r g b color in 0-1.0 range eg [1.0, 0.0, 0.0]
        :type rgbList: list
        """
        return self.setColor(colour.rgbFloatToInt(rgbList))

    def rgbColor(self):
        """returns rgb tuple with 0-255 ranges Eg (128, 255, 12)
        """
        return self.color

    def rgbColorFloat(self):
        """returns rgb tuple with 0-1.0 float ranges Eg (1.0, .5, .6666)
        """
        return tuple(float(i) / 255 for i in self.color)

    def hexColor(self):
        """Returns hex color (6 letters) of the current color"""
        return colour.hexToRGB(self.color)

    def data(self):
        col = colour.RGBToHex(self.color)

        return {self.key: col}

    # ----------
    # MENUS
    # ----------
    def setMenu(self, menu, modeList=None, mouseButton=QtCore.Qt.RightButton):
        """Add the left/middle/right click menu by passing in a QMenu

        If a modeList is passed in then create/reset the menu to the modeList:

            [("icon1", "menuName1"), ("icon2", "menuName2")]

        If no modelist the menu won't change

        :param menu: the Qt menu to show on middle click
        :type menu: QtWidgets.QMenu
        :param modeList: a list of menu modes (tuples) eg [("icon1", "menuName1"), ("icon2", "menuName2")]
        :type modeList: list(tuple(str))
        :param mouseButton: the mouse button clicked QtCore.Qt.LeftButton, QtCore.Qt.RightButton, QtCore.Qt.MiddleButton
        :type mouseButton: QtCore.Qt.ButtonClick
        """
        if mouseButton != QtCore.Qt.LeftButton:  # don't create an edit menu if left mouse button menu
            self.colorPicker.setMenu(menu, mouseButton=mouseButton)
        # only add the action list (menu items) to the label, as the line edit uses the same menu
        self.label.setMenu(menu, modeList=modeList, mouseButton=mouseButton)

    def addActionList(self, modes, mouseButton=QtCore.Qt.RightButton):
        """resets the appropriate mouse click menu with the incoming modes

            modeList: [("icon1", "menuName1"), ("icon2", "menuName2"), ("icon3", "menuName3")]

        resets the lists and menus:

            self.menuIconList: ["icon1", "icon2", "icon3"]
            self.menuIconList: ["menuName1", "menuName2", "menuName3"]

        :param modes: a list of menu modes (tuples) eg [("icon1", "menuName1"), ("icon2", "menuName2")]
        :type modes: list(tuple(str))
        :param mouseButton: the mouse button clicked QtCore.Qt.LeftButton, QtCore.Qt.RightButton, QtCore.Qt.MiddleButton
        :type mouseButton: QtCore.Qt.ButtonClick
        """
        # only add the action list (menu items) to the label, as the line edit uses the same menu
        if self.label:
            self.label.addActionList(modes, mouseButton=mouseButton)
        else:
            self.colorPicker.addActionList(modes, mouseButton=mouseButton)<|MERGE_RESOLUTION|>--- conflicted
+++ resolved
@@ -1,11 +1,5 @@
 from qt import QtCore, QtWidgets, QtGui
 
-<<<<<<< HEAD
-=======
-from zoo.libs.pyqt import utils
-from zoo.libs.pyqt.widgets import layouts
-from zoo.libs.utils import colour
->>>>>>> b9e553dd
 import maya.cmds as cmds
 
 from zoo.libs.pyqt import utils
